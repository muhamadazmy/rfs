use axum::{
    extract::{Path, State},
    response::IntoResponse,
    Extension, Json,
};
use axum_macros::debug_handler;
<<<<<<< HEAD
use std::{
    collections::HashMap,
    fs,
    sync::{mpsc, Arc},
};
use tokio::io;
=======
use std::{collections::HashMap, fs, sync::Arc};
>>>>>>> 5a2deda8

use bollard::auth::DockerCredentials;
use serde::{Deserialize, Serialize};

use crate::auth::{SignInBody, SignInResponse, __path_sign_in_handler};
use crate::{
    config::{self, Job},
    response::{ResponseError, ResponseResult},
    serve_flists::{visit_dir_one_level, FileInfo},
};
use rfs::fungi::Writer;
use utoipa::{OpenApi, ToSchema};
use uuid::Uuid;

#[derive(OpenApi)]
#[openapi(
    paths(health_check_handler, create_flist_handler, get_flist_state_handler, list_flists_handler, sign_in_handler),
    components(schemas(FlistBody, Job, ResponseError, ResponseResult, FileInfo, SignInBody, FlistState, SignInResponse, FlistStateInfo)),
    tags(
        (name = "fl-server", description = "Flist conversion API")
    )
)]
pub struct FlistApi;

#[derive(Debug, Deserialize, Serialize, Clone, ToSchema)]
pub struct FlistBody {
    #[schema(example = "redis")]
    pub image_name: String,

    pub username: Option<String>,
    pub password: Option<String>,
    pub auth: Option<String>,
    pub email: Option<String>,
    pub server_address: Option<String>,
    pub identity_token: Option<String>,
    pub registry_token: Option<String>,
}

#[derive(Debug, Clone, Serialize, PartialEq, ToSchema)]
pub enum FlistState {
    Accepted(String),
    Started(String),
    InProgress(FlistStateInfo),
    Created(String),
    Failed,
}

#[derive(Debug, Clone, Serialize, PartialEq, ToSchema)]
pub struct FlistStateInfo {
    msg: String,
    progress: f32,
}

#[utoipa::path(
    get,
    path = "/v1/api",
    responses(
        (status = 200, description = "flist server is working", body = String)
    )
)]
pub async fn health_check_handler() -> ResponseResult {
    ResponseResult::Health
}

#[utoipa::path(
    post,
    path = "/v1/api/fl",
    request_body = FlistBody,
    responses(
        (status = 201, description = "Flist conversion started", body = Job),
        (status = 401, description = "Unauthorized user"),
        (status = 403, description = "Forbidden"),
        (status = 409, description = "Conflict"),
        (status = 500, description = "Internal server error"),
    )
)]
#[debug_handler]
pub async fn create_flist_handler(
    State(state): State<Arc<config::AppState>>,
    Extension(cfg): Extension<config::Config>,
    Extension(username): Extension<String>,
    Json(body): Json<FlistBody>,
) -> impl IntoResponse {
    let credentials = Some(DockerCredentials {
        username: body.username,
        password: body.password,
        auth: body.auth,
        email: body.email,
        serveraddress: body.server_address,
        identitytoken: body.identity_token,
        registrytoken: body.registry_token,
    });

    let mut docker_image = body.image_name.to_string();
    if !docker_image.contains(':') {
        docker_image.push_str(":latest");
    }

    let fl_name = docker_image.replace([':', '/'], "-") + ".fl";
    let username_dir = std::path::Path::new(&cfg.flist_dir).join(&username);
    let fl_path = username_dir.join(&fl_name);

    if fl_path.exists() {
        return Err(ResponseError::Conflict("flist already exists".to_string()));
    }

    let created = fs::create_dir_all(&username_dir);
    if created.is_err() {
        log::error!(
            "failed to create user flist directory `{:?}` with error {:?}",
            &username_dir,
            created.err()
        );
        return Err(ResponseError::InternalServerError);
    }

    let meta = match Writer::new(&fl_path).await {
        Ok(writer) => writer,
        Err(err) => {
            log::error!(
                "failed to create a new writer for flist `{:?}` with error {}",
                fl_path,
                err
            );
            return Err(ResponseError::InternalServerError);
        }
    };

    let store = match rfs::store::parse_router(&cfg.store_url).await {
        Ok(s) => s,
        Err(err) => {
            log::error!("failed to parse router for store with error {}", err);
            return Err(ResponseError::InternalServerError);
        }
    };

    // Create a new job id for the flist request
    let job: Job = Job {
        id: Uuid::new_v4().to_string(),
    };
    let current_job = job.clone();

    state.jobs_state.lock().unwrap().insert(
        job.id.clone(),
        FlistState::Accepted(format!("flist '{}' is accepted", fl_name)),
    );
    state
        .flists_progress
        .lock()
        .unwrap()
        .insert(fl_path.clone(), 0.0);

    tokio::spawn(async move {
        state.jobs_state.lock().unwrap().insert(
            job.id.clone(),
            FlistState::Started(format!("flist '{}' is started", fl_name)),
        );

        let container_name = Uuid::new_v4().to_string();
        let docker_tmp_dir = tempdir::TempDir::new(&container_name).unwrap();
        let docker_tmp_dir_path = docker_tmp_dir.path().to_owned();

        let (tx, rx) = mpsc::channel();
        let mut docker_to_fl = docker2fl::DockerImageToFlist::new(
            meta,
            docker_image,
            credentials,
            docker_tmp_dir_path.clone(),
        );

        let res = docker_to_fl.prepare().await;
        if res.is_err() {
            let _ = tokio::fs::remove_file(&fl_path).await;
            state
                .jobs_state
                .lock()
                .unwrap()
                .insert(job.id.clone(), FlistState::Failed);
            return;
        }

        let files_count = docker_to_fl.files_count();
        let st = state.clone();
        let job_id = job.id.clone();
        let cloned_fl_path = fl_path.clone();
        tokio::spawn(async move {
            let mut progress: f32 = 0.0;

            for _ in 0..files_count - 1 {
                let step = rx.recv().unwrap() as f32;
                progress += step;
                let progress_percentage = progress / files_count as f32 * 100.0;
                st.jobs_state.lock().unwrap().insert(
                    job_id.clone(),
                    FlistState::InProgress(FlistStateInfo {
                        msg: "flist is in progress".to_string(),
                        progress: progress_percentage,
                    }),
                );
                st.flists_progress
                    .lock()
                    .unwrap()
                    .insert(cloned_fl_path.clone(), progress_percentage);
            }
        });

        let res = docker_to_fl.pack(store, Some(tx)).await;

        // remove the file created with the writer if fl creation failed
        if res.is_err() {
            log::error!("failed creation failed with error {:?}", res.err());
            let _ = tokio::fs::remove_file(&fl_path).await;
            state
                .jobs_state
                .lock()
                .unwrap()
                .insert(job.id.clone(), FlistState::Failed);
            return;
        }

        state.jobs_state.lock().unwrap().insert(
            job.id.clone(),
            FlistState::Created(format!(
                "flist {}:{}/{} is created successfully",
                cfg.host, cfg.port, fl_path
            )),
        );
        state.flists_progress.lock().unwrap().insert(fl_path, 100.0);
    });

    Ok(ResponseResult::FlistCreated(current_job))
}

#[utoipa::path(
    get,
    path = "/v1/api/fl/{job_id}",
    responses(
        (status = 200, description = "Flist state", body = FlistState),
        (status = 404, description = "Flist not found"),
        (status = 500, description = "Internal server error"),
        (status = 401, description = "Unauthorized user"),
        (status = 403, description = "Forbidden"),
    ),
    params(
        ("job_id" = String, Path, description = "flist job id")
    )
)]
#[debug_handler]
pub async fn get_flist_state_handler(
    Path(flist_job_id): Path<String>,
    State(state): State<Arc<config::AppState>>,
) -> impl IntoResponse {
    if !&state
        .jobs_state
        .lock()
        .unwrap()
        .contains_key(&flist_job_id.clone())
    {
        return Err(ResponseError::NotFound("flist doesn't exist".to_string()));
    }

    let res_state = state
        .jobs_state
        .lock()
        .unwrap()
        .get(&flist_job_id.clone())
        .unwrap()
        .to_owned();

    match res_state {
        FlistState::Accepted(_) => Ok(ResponseResult::FlistState(res_state)),
        FlistState::Started(_) => Ok(ResponseResult::FlistState(res_state)),
        FlistState::InProgress(_) => Ok(ResponseResult::FlistState(res_state)),
        FlistState::Created(_) => {
            state
                .jobs_state
                .lock()
                .unwrap()
                .remove(&flist_job_id.clone());

            Ok(ResponseResult::FlistState(res_state))
        }
        FlistState::Failed => {
            state
                .jobs_state
                .lock()
                .unwrap()
                .remove(&flist_job_id.clone());

            return Err(ResponseError::InternalServerError);
        }
    }
}

#[utoipa::path(
	get,
	path = "/v1/api/fl",
	responses(
        (status = 200, description = "Listing flists", body = HashMap<String, Vec<FileInfo>>),
        (status = 401, description = "Unauthorized user"),
        (status = 403, description = "Forbidden"),
        (status = 500, description = "Internal server error"),
	)
)]
#[debug_handler]
pub async fn list_flists_handler(
    Extension(cfg): Extension<config::Config>,
    State(state): State<Arc<config::AppState>>,
) -> impl IntoResponse {
    let mut flists: HashMap<String, Vec<FileInfo>> = HashMap::new();

<<<<<<< HEAD
    let rs = visit_dir_one_level(std::path::Path::new(&cfg.flist_dir), &state).await;
=======
    let rs = visit_dir_one_level(&cfg.flist_dir).await;
>>>>>>> 5a2deda8
    match rs {
        Ok(files) => {
            for file in files {
                if !file.is_file {
                    let flists_per_username =
<<<<<<< HEAD
                        visit_dir_one_level(std::path::Path::new(&file.path_uri), &state).await;
=======
                        visit_dir_one_level(&file.path_uri).await;
>>>>>>> 5a2deda8
                    match flists_per_username {
                        Ok(files) => flists.insert(file.name, files),
                        Err(e) => {
                            log::error!("failed to list flists per username with error: {}", e);
                            return Err(ResponseError::InternalServerError);
                        }
                    };
                };
            }
        }
        Err(e) => {
            log::error!("failed to list flists directory with error: {}", e);
            return Err(ResponseError::InternalServerError);
        }
    }

    Ok(ResponseResult::Flists(flists))
}<|MERGE_RESOLUTION|>--- conflicted
+++ resolved
@@ -4,16 +4,11 @@
     Extension, Json,
 };
 use axum_macros::debug_handler;
-<<<<<<< HEAD
 use std::{
     collections::HashMap,
     fs,
     sync::{mpsc, Arc},
 };
-use tokio::io;
-=======
-use std::{collections::HashMap, fs, sync::Arc};
->>>>>>> 5a2deda8
 
 use bollard::auth::DockerCredentials;
 use serde::{Deserialize, Serialize};
@@ -237,7 +232,7 @@
         state.jobs_state.lock().unwrap().insert(
             job.id.clone(),
             FlistState::Created(format!(
-                "flist {}:{}/{} is created successfully",
+                "flist {}:{}/{:?} is created successfully",
                 cfg.host, cfg.port, fl_path
             )),
         );
@@ -325,21 +320,12 @@
 ) -> impl IntoResponse {
     let mut flists: HashMap<String, Vec<FileInfo>> = HashMap::new();
 
-<<<<<<< HEAD
-    let rs = visit_dir_one_level(std::path::Path::new(&cfg.flist_dir), &state).await;
-=======
-    let rs = visit_dir_one_level(&cfg.flist_dir).await;
->>>>>>> 5a2deda8
+    let rs = visit_dir_one_level(&cfg.flist_dir, &state).await;
     match rs {
         Ok(files) => {
             for file in files {
                 if !file.is_file {
-                    let flists_per_username =
-<<<<<<< HEAD
-                        visit_dir_one_level(std::path::Path::new(&file.path_uri), &state).await;
-=======
-                        visit_dir_one_level(&file.path_uri).await;
->>>>>>> 5a2deda8
+                    let flists_per_username = visit_dir_one_level(&file.path_uri, &state).await;
                     match flists_per_username {
                         Ok(files) => flists.insert(file.name, files),
                         Err(e) => {
