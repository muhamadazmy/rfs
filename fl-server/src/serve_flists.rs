--- conflicted
+++ resolved
@@ -1,15 +1,5 @@
-<<<<<<< HEAD
 use axum::extract::State;
-use std::{path::PathBuf, sync::Arc};
-=======
-use askama::Template;
-use axum::{
-    extract::State,
-    response::{Html, Response},
-};
-use serde::Serialize;
 use std::{io::Error, path::PathBuf, sync::Arc};
->>>>>>> 0dfa7ee1
 use tokio::io;
 use tower::util::ServiceExt;
 use tower_http::services::ServeDir;
@@ -42,24 +32,11 @@
             let status = res.status();
             match status {
                 StatusCode::NOT_FOUND => {
-<<<<<<< HEAD
-                    let path = path.trim_start_matches('/');
-                    let path = percent_decode(path.as_ref()).decode_utf8_lossy();
-
-                    let mut full_path = PathBuf::new();
-
-                    // validate
-                    for seg in path.split('/') {
-                        if seg.starts_with("..") || seg.contains('\\') {
-                            return Err(ResponseError::TemplateError(ErrorTemplate {
-                                err: TemplateErr::BadRequest("invalid path".to_string()),
-=======
                     let full_path = match validate_path(&path) {
                         Ok(p) => p,
                         Err(_) => {
-                            return Err(ErrorTemplate {
-                                err: ResponseError::BadRequest("invalid path".to_string()),
->>>>>>> 0dfa7ee1
+                            return Err(ResponseError::TemplateError(ErrorTemplate {
+                                err: TemplateErr::BadRequest("invalid path".to_string()),
                                 cur_path: path.to_string(),
                                 message: "invalid path".to_owned(),
                             }));
