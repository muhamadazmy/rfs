--- conflicted
+++ resolved
@@ -50,11 +50,7 @@
     State(state): State<Arc<config::AppState>>,
     Json(user_data): Json<SignInBody>,
 ) -> impl IntoResponse {
-<<<<<<< HEAD
-    let user = match get_user_by_username(&cfg.users, &user_data.username) {
-=======
     let user = match state.db.get_user_by_username(&user_data.username) {
->>>>>>> 2efda5e7
         Some(user) => user,
         None => {
             return Err(ResponseError::Unauthorized(
@@ -69,30 +65,18 @@
         ));
     }
 
-<<<<<<< HEAD
-    let token = encode_jwt(user.username.clone(), cfg.jwt_secret, cfg.jwt_expire_hours)
-        .map_err(|_| ResponseError::InternalServerError)?;
-=======
     let token = encode_jwt(
         user.username.clone(),
         state.config.jwt_secret.clone(),
         state.config.jwt_expire_hours,
     )
     .map_err(|_| ResponseError::InternalServerError)?;
->>>>>>> 2efda5e7
 
     Ok(ResponseResult::SignedIn(SignInResponse {
         access_token: token,
     }))
 }
 
-<<<<<<< HEAD
-pub fn get_user_by_username<'a>(users: &'a [User], username: &str) -> Option<&'a User> {
-    users.iter().find(|u| u.username == username)
-}
-
-=======
->>>>>>> 2efda5e7
 pub fn encode_jwt(
     username: String,
     jwt_secret: String,
@@ -156,11 +140,7 @@
         }
     };
 
-<<<<<<< HEAD
-    let current_user = match get_user_by_username(&cfg.users, &token_data.claims.username) {
-=======
     let current_user = match state.db.get_user_by_username(&token_data.claims.username) {
->>>>>>> 2efda5e7
         Some(user) => user,
         None => {
             return Err(ResponseError::Unauthorized(
