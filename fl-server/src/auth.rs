use axum::{
    extract::{Json, Request, State},
    http::{self, StatusCode},
    middleware::Next,
    response::IntoResponse,
    Extension,
};
use axum_macros::debug_handler;
use chrono::{Duration, Utc};
use jsonwebtoken::{decode, encode, DecodingKey, EncodingKey, Header, TokenData, Validation};
use serde::{Deserialize, Serialize};
use utoipa::ToSchema;

use crate::{
    config,
    response::{ResponseError, ResponseResult},
};

#[derive(Debug, Clone, Serialize, Deserialize)]
pub struct User {
    pub username: String,
    pub password: String,
}

#[derive(Serialize, Deserialize)]
pub struct Claims {
    pub exp: usize,       // Expiry time of the token
    pub iat: usize,       // Issued at time of the token
    pub username: String, // Username associated with the token
}

#[derive(Deserialize, ToSchema)]
pub struct SignInBody {
    pub username: String,
    pub password: String,
}

#[derive(Serialize, ToSchema)]
pub struct SignInResponse {
    pub access_token: String,
}

#[utoipa::path(
    post,
    path = "/v1/api/signin",
    request_body = SignInBody,
    responses(
        (status = 200, description = "User signed in successfully", body = SignInResponse),
        (status = 500, description = "Internal server error"),
        (status = 401, description = "Unauthorized user"),
    )
)]
#[debug_handler]
pub async fn sign_in_handler(
    Extension(cfg): Extension<config::Config>,
    Json(user_data): Json<SignInBody>,
) -> impl IntoResponse {
    let user = match get_user_by_username(&cfg.users, &user_data.username) {
        Some(user) => user,
        None => {
            return Err(ResponseError::Unauthorized(
                "User is not authorized".to_string(),
            ));
        }
    };

    if user_data.password != user.password {
        return Err(ResponseError::Unauthorized(
            "Wrong username or password".to_string(),
        ));
    }

    let token = encode_jwt(user.username.clone(), cfg.jwt_secret, cfg.jwt_expire_hours)
        .map_err(|_| ResponseError::InternalServerError)?;

    Ok(ResponseResult::SignedIn(SignInResponse {
        access_token: token,
    }))
}

pub fn get_user_by_username<'a>(users: &'a [User], username: &str) -> Option<&'a User> {
<<<<<<< HEAD
    let user = users.iter().find(|u| u.username == username)?;
    Some(user)
=======
    users.iter().find(|u| u.username == username)
>>>>>>> 2523b5c4
}

pub fn encode_jwt(
    username: String,
    jwt_secret: String,
    jwt_expire: i64,
) -> Result<String, StatusCode> {
    let now = Utc::now();
    let exp: usize = (now + Duration::hours(jwt_expire)).timestamp() as usize;
    let iat: usize = now.timestamp() as usize;
    let claim = Claims { iat, exp, username };

    encode(
        &Header::default(),
        &claim,
        &EncodingKey::from_secret(jwt_secret.as_ref()),
    )
    .map_err(|_| StatusCode::INTERNAL_SERVER_ERROR)
}

pub fn decode_jwt(jwt_token: String, jwt_secret: String) -> Result<TokenData<Claims>, StatusCode> {
    let result: Result<TokenData<Claims>, StatusCode> = decode(
        &jwt_token,
        &DecodingKey::from_secret(jwt_secret.as_ref()),
        &Validation::default(),
    )
    .map_err(|_| StatusCode::INTERNAL_SERVER_ERROR);
    result
}

pub async fn authorize(
    State(cfg): State<config::Config>,
    mut req: Request,
    next: Next,
) -> impl IntoResponse {
    let auth_header = match req.headers_mut().get(http::header::AUTHORIZATION) {
        Some(header) => header
            .to_str()
            .map_err(|_| ResponseError::Forbidden("Empty header is not allowed".to_string()))?,
        None => {
            return Err(ResponseError::Forbidden(
                "No JWT token is added to the header".to_string(),
            ))
        }
    };

    let mut header = auth_header.split_whitespace();
    let (_, token) = (header.next(), header.next());
    let token_data = match decode_jwt(token.unwrap().to_string(), cfg.jwt_secret) {
        Ok(data) => data,
        Err(_) => {
            return Err(ResponseError::Forbidden(
                "Unable to decode JWT token".to_string(),
            ))
        }
    };

    let current_user = match get_user_by_username(&cfg.users, &token_data.claims.username) {
        Some(user) => user,
        None => {
            return Err(ResponseError::Unauthorized(
                "You are not an authorized user".to_string(),
            ));
        }
    };

    req.extensions_mut().insert(current_user.username.clone());
    Ok(next.run(req).await)
}<|MERGE_RESOLUTION|>--- conflicted
+++ resolved
@@ -79,12 +79,7 @@
 }
 
 pub fn get_user_by_username<'a>(users: &'a [User], username: &str) -> Option<&'a User> {
-<<<<<<< HEAD
-    let user = users.iter().find(|u| u.username == username)?;
-    Some(user)
-=======
     users.iter().find(|u| u.username == username)
->>>>>>> 2523b5c4
 }
 
 pub fn encode_jwt(
