mod auth;
mod config;
mod db;
mod handlers;
mod response;
mod serve_flists;

use anyhow::{Context, Result};
use axum::{
    error_handling::HandleErrorLayer,
    http::StatusCode,
    middleware,
    response::IntoResponse,
    routing::{get, post},
    BoxError, Router,
};
use clap::{ArgAction, Parser};
use hyper::{
    header::{ACCEPT, AUTHORIZATION, CONTENT_TYPE},
    Method,
};
use std::{
    borrow::Cow,
    collections::HashMap,
    sync::{Arc, Mutex},
    time::Duration,
};
use tokio::{runtime::Builder, signal};
use tower::ServiceBuilder;
use tower_http::cors::CorsLayer;
use tower_http::{cors::Any, trace::TraceLayer};

use utoipa::OpenApi;
use utoipa_swagger_ui::SwaggerUi;

#[derive(Parser, Debug)]
#[clap(name ="fl-server", author, version = env!("GIT_VERSION"), about, long_about = None)]
struct Options {
    /// enable debugging logs
    #[clap(short, long, action=ArgAction::Count)]
    debug: u8,

    /// config file path
    #[clap(short, long)]
    config_path: String,
}

fn main() -> Result<()> {
    let rt = Builder::new_multi_thread()
        .thread_stack_size(8 * 1024 * 1024)
        .enable_all()
        .build()
        .unwrap();
    rt.block_on(app())
}

async fn app() -> Result<()> {
    let opts = Options::parse();
    simple_logger::SimpleLogger::new()
        .with_utc_timestamps()
        .with_level({
            match opts.debug {
                0 => log::LevelFilter::Info,
                1 => log::LevelFilter::Debug,
                _ => log::LevelFilter::Trace,
            }
        })
        .with_module_level("sqlx", log::Level::Error.to_level_filter())
        .init()?;

    let config = config::parse_config(&opts.config_path)
        .await
        .context("failed to parse config file")?;

    let db = Arc::new(db::VecDB::new(&config.users));

    let app_state = Arc::new(config::AppState {
        jobs_state: Mutex::new(HashMap::new()),
<<<<<<< HEAD
        flists_progress: Mutex::new(HashMap::new()),
=======
        db,
        config,
>>>>>>> 2efda5e7
    });

    let cors = CorsLayer::new()
        .allow_origin(Any)
        .allow_methods([Method::GET, Method::POST])
        .allow_headers([AUTHORIZATION, ACCEPT, CONTENT_TYPE]);

    let v1_routes = Router::new()
        .route("/v1/api", get(handlers::health_check_handler))
        .route("/v1/api/signin", post(auth::sign_in_handler))
        .route(
            "/v1/api/fl",
            post(handlers::create_flist_handler).layer(middleware::from_fn_with_state(
                app_state.clone(),
                auth::authorize,
            )),
        )
        .route(
            "/v1/api/fl/:job_id",
            get(handlers::get_flist_state_handler).layer(middleware::from_fn_with_state(
                app_state.clone(),
                auth::authorize,
            )),
        )
        .route("/v1/api/fl", get(handlers::list_flists_handler))
        .route("/*path", get(serve_flists::serve_flists));

    let app = Router::new()
        .merge(
            SwaggerUi::new("/swagger-ui")
                .url("/api-docs/openapi.json", handlers::FlistApi::openapi()),
        )
        .merge(v1_routes)
        .layer(
            ServiceBuilder::new()
                .layer(HandleErrorLayer::new(handle_error))
                .load_shed()
                .concurrency_limit(1024)
                .timeout(Duration::from_secs(10))
                .layer(TraceLayer::new_for_http()),
        )
        .with_state(Arc::clone(&app_state))
        .layer(cors);

    let address = format!("{}:{}", app_state.config.host, app_state.config.port);
    let listener = tokio::net::TcpListener::bind(address)
        .await
        .context("failed to bind address")?;

    log::info!(
        "🚀 Server started successfully at {}:{}",
        app_state.config.host,
        app_state.config.port
    );

    axum::serve(listener, app)
        .with_graceful_shutdown(shutdown_signal())
        .await
        .context("failed to serve listener")?;

    Ok(())
}

async fn shutdown_signal() {
    let ctrl_c = async {
        signal::ctrl_c()
            .await
            .expect("failed to install Ctrl+C handler");
    };

    #[cfg(unix)]
    let terminate = async {
        signal::unix::signal(signal::unix::SignalKind::terminate())
            .expect("failed to install signal handler")
            .recv()
            .await;
    };

    tokio::select! {
        _ = ctrl_c => {},
        _ = terminate => {},
    }
}

async fn handle_error(error: BoxError) -> impl IntoResponse {
    if error.is::<tower::timeout::error::Elapsed>() {
        return (StatusCode::REQUEST_TIMEOUT, Cow::from("request timed out"));
    }

    if error.is::<tower::load_shed::error::Overloaded>() {
        return (
            StatusCode::SERVICE_UNAVAILABLE,
            Cow::from("service is overloaded, try again later"),
        );
    }

    (
        StatusCode::INTERNAL_SERVER_ERROR,
        Cow::from(format!("Unhandled internal error: {}", error)),
    )
}<|MERGE_RESOLUTION|>--- conflicted
+++ resolved
@@ -76,12 +76,9 @@
 
     let app_state = Arc::new(config::AppState {
         jobs_state: Mutex::new(HashMap::new()),
-<<<<<<< HEAD
         flists_progress: Mutex::new(HashMap::new()),
-=======
         db,
         config,
->>>>>>> 2efda5e7
     });
 
     let cors = CorsLayer::new()
