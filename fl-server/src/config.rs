--- conflicted
+++ resolved
@@ -1,14 +1,11 @@
 use anyhow::{Context, Result};
 use serde::{Deserialize, Serialize};
-<<<<<<< HEAD
-use std::{collections::HashMap, fs, path::PathBuf, sync::Mutex};
-=======
 use std::{
     collections::HashMap,
     fs,
+    path::PathBuf,
     sync::{Arc, Mutex},
 };
->>>>>>> 2efda5e7
 use utoipa::ToSchema;
 
 use crate::{
@@ -24,12 +21,9 @@
 #[derive(ToSchema)]
 pub struct AppState {
     pub jobs_state: Mutex<HashMap<String, handlers::FlistState>>,
-<<<<<<< HEAD
     pub flists_progress: Mutex<HashMap<PathBuf, f32>>,
-=======
     pub db: Arc<dyn DB>,
     pub config: Config,
->>>>>>> 2efda5e7
 }
 
 #[derive(Debug, Default, Clone, Deserialize)]
