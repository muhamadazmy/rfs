--- conflicted
+++ resolved
@@ -1,447 +1,10 @@
 #[macro_use]
 extern crate log;
-<<<<<<< HEAD
-use anyhow::Context;
-use fungi::meta::Ino;
-use fungi::Writer;
-use nix::unistd::{fchownat, FchownatFlags, Gid, Uid};
-use std::collections::LinkedList;
-use std::ffi::OsString;
-use std::fs::Metadata;
-use std::os::unix::ffi::OsStrExt;
-use std::path::{Path, PathBuf};
-use std::sync::Arc;
-use std::{ffi::OsStr, fs};
-use store::Store;
-use workers::WorkerPool;
-
-const BLOB_SIZE: usize = 512 * 1024; // 512K
-const PARALLEL_UPLOAD: usize = 10; // number of files we can upload in parallel
-=======
->>>>>>> 87965b40
 
 pub mod cache;
 pub mod fungi;
 pub mod store;
 
-<<<<<<< HEAD
-use cache::Cache;
-use fungi::{
-    meta::{FileType, Inode, Result, Walk, WalkVisitor},
-    Reader,
-};
-
-use crate::store::BlockStore;
-
-struct CopyVisitor<'a, S>
-where
-    S: store::Store,
-{
-    preserve: bool,
-    meta: &'a fungi::Reader,
-    cache: &'a cache::Cache<S>,
-    root: &'a Path,
-}
-
-impl<'a, S> CopyVisitor<'a, S>
-where
-    S: store::Store,
-{
-    pub fn new(
-        meta: &'a fungi::Reader,
-        cache: &'a Cache<S>,
-        root: &'a Path,
-        preserve: bool,
-    ) -> Self {
-        Self {
-            meta,
-            cache,
-            root,
-            preserve,
-        }
-    }
-}
-
-#[async_trait::async_trait]
-impl<'a, S> WalkVisitor for CopyVisitor<'a, S>
-where
-    S: Store,
-{
-    async fn visit(&mut self, path: &Path, node: &Inode) -> Result<Walk> {
-        use std::fs::Permissions;
-        use std::os::unix::fs::PermissionsExt;
-        use tokio::fs::OpenOptions;
-
-        let rooted = self.root.join(path.strip_prefix("/").unwrap());
-
-        match node.mode.file_type() {
-            FileType::Dir => {
-                fs::create_dir_all(&rooted)
-                    .with_context(|| format!("failed to create directory '{:?}'", rooted))?;
-            }
-            FileType::Regular => {
-                let mut fd = OpenOptions::new()
-                    .create_new(true)
-                    .write(true)
-                    .truncate(true)
-                    .open(&rooted)
-                    .await
-                    .with_context(|| format!("failed to create file '{:?}'", rooted))?;
-
-                let blocks = self.meta.blocks(node.ino).await?;
-                self.cache
-                    .direct(&blocks, &mut fd)
-                    .await
-                    .with_context(|| format!("failed to download file '{:?}'", rooted))?;
-
-                fd.set_permissions(Permissions::from_mode(node.mode.mode()))
-                    .await?;
-            }
-            FileType::Link => {
-                let target = node
-                    .data
-                    .as_deref()
-                    .ok_or_else(|| anyhow::anyhow!("link has no target path"))?;
-
-                let target = Path::new(OsStr::from_bytes(target));
-                let target = if target.is_relative() {
-                    target.to_owned()
-                } else {
-                    self.root.join(target)
-                };
-
-                std::os::unix::fs::symlink(target, &rooted)
-                    .with_context(|| format!("failed to create symlink '{:?}'", rooted))?;
-            }
-            _ => {
-                warn!("unknown file kind: {:?}", node.mode.file_type());
-                return Ok(Walk::Continue);
-            }
-        };
-
-        if self.preserve {
-            fchownat(
-                None,
-                &rooted,
-                Some(Uid::from_raw(node.uid)),
-                Some(Gid::from_raw(node.gid)),
-                FchownatFlags::NoFollowSymlink,
-            )
-            .with_context(|| format!("failed to change ownership of '{:?}'", &rooted))?;
-        }
-
-        Ok(Walk::Continue)
-    }
-}
-
-/// unpack an FL to the given root location. it will download the files and reconstruct
-/// the filesystem.
-pub async fn unpack<P: AsRef<Path>, S: Store>(
-    meta: &Reader,
-    cache: &Cache<S>,
-    root: P,
-    preserve: bool,
-) -> Result<()> {
-    let mut visitor = CopyVisitor::new(meta, cache, root.as_ref(), preserve);
-
-    meta.walk(&mut visitor).await
-}
-
-#[derive(Debug)]
-struct Item(Ino, PathBuf, OsString, Metadata);
-/// creates an FL from the given root location. It takes ownership of the writer because
-/// it's logically incorrect to store multiple filessytem in the same FL.
-/// All file chunks will then be uploaded to the provided store
-///
-pub async fn pack<P: Into<PathBuf>, S: Store>(writer: Writer, store: S, root: P) -> Result<()> {
-    use tokio::fs;
-
-    // building routing table from store information
-    for route in store.routes() {
-        writer
-            .route(
-                route.start.unwrap_or(u8::MIN),
-                route.end.unwrap_or(u8::MAX),
-                route.url,
-            )
-            .await?;
-    }
-
-    let store: BlockStore<S> = store.into();
-
-    let root = root.into();
-    let meta = fs::metadata(&root)
-        .await
-        .context("failed to get root stats")?;
-
-    let mut list = LinkedList::default();
-
-    let uploader = Uploader::new(store, writer.clone());
-    let mut pool = workers::WorkerPool::new(uploader.clone(), PARALLEL_UPLOAD);
-
-    pack_one(
-        &mut list,
-        &writer,
-        &mut pool,
-        Item(0, root, OsString::from("/"), meta),
-    )
-    .await?;
-
-    while !list.is_empty() {
-        let dir = list.pop_back().unwrap();
-        pack_one(&mut list, &writer, &mut pool, dir).await?;
-    }
-
-    pool.close().await;
-    Ok(())
-}
-
-/// pack_one is called for each dir
-async fn pack_one<S: Store>(
-    list: &mut LinkedList<Item>,
-    writer: &Writer,
-    pool: &mut WorkerPool<Uploader<S>>,
-    Item(parent, path, name, meta): Item,
-) -> Result<()> {
-    use std::os::unix::fs::MetadataExt;
-    use tokio::fs;
-
-    let current = writer
-        .inode(Inode {
-            ino: 0,
-            name: String::from_utf8_lossy(name.as_bytes()).into_owned(),
-            parent,
-            size: meta.size(),
-            uid: meta.uid(),
-            gid: meta.gid(),
-            mode: meta.mode().into(),
-            rdev: meta.rdev(),
-            ctime: meta.ctime(),
-            mtime: meta.mtime(),
-            data: None,
-        })
-        .await?;
-
-    let mut children = fs::read_dir(&path)
-        .await
-        .context("failed to list dir children")?;
-
-    while let Some(child) = children
-        .next_entry()
-        .await
-        .context("failed to read next entry from directory")?
-    {
-        let name = child.file_name();
-        let meta = child.metadata().await?;
-        let child_path = path.join(&name);
-
-        // if this child a directory we add to the tail of the list
-        if meta.is_dir() {
-            list.push_back(Item(current, child_path.clone(), name, meta));
-            continue;
-        }
-
-        // create entry
-        // otherwise create the file meta
-        let data = if meta.is_symlink() {
-            let target = fs::read_link(&child_path).await?;
-            Some(target.as_os_str().as_bytes().into())
-        } else {
-            None
-        };
-
-        let child_ino = writer
-            .inode(Inode {
-                ino: 0,
-                name: String::from_utf8_lossy(name.as_bytes()).into_owned(),
-                parent: current,
-                size: meta.size(),
-                uid: meta.uid(),
-                gid: meta.gid(),
-                mode: meta.mode().into(),
-                rdev: meta.rdev(),
-                ctime: meta.ctime(),
-                mtime: meta.mtime(),
-                data,
-            })
-            .await?;
-
-        if !meta.is_file() {
-            continue;
-        }
-
-        let worker = pool.get().await;
-        worker
-            .send((child_ino, child_path))
-            .context("failed to schedule file upload")?;
-    }
-    Ok(())
-}
-
-struct Uploader<S>
-where
-    S: Store,
-{
-    store: Arc<BlockStore<S>>,
-    writer: Writer,
-}
-
-impl<S> Clone for Uploader<S>
-where
-    S: Store,
-{
-    fn clone(&self) -> Self {
-        Self {
-            store: Arc::clone(&self.store),
-            writer: self.writer.clone(),
-        }
-    }
-}
-
-impl<S> Uploader<S>
-where
-    S: Store,
-{
-    fn new(store: BlockStore<S>, writer: Writer) -> Self {
-        Self {
-            store: Arc::new(store),
-            writer,
-        }
-    }
-
-    async fn upload(&self, ino: Ino, path: &Path) -> Result<()> {
-        use tokio::fs;
-        use tokio::io::AsyncReadExt;
-        use tokio::io::BufReader;
-
-        // create file blocks
-        let fd = fs::OpenOptions::default().read(true).open(path).await?;
-
-        let mut reader = BufReader::new(fd);
-        let mut buffer: [u8; BLOB_SIZE] = [0; BLOB_SIZE];
-        loop {
-            let size = reader.read(&mut buffer).await?;
-            if size == 0 {
-                break;
-            }
-
-            // write block to remote store
-            let block = self
-                .store
-                .set(&buffer[..size])
-                .await
-                .context("failed to store blob")?;
-
-            // write block info to meta
-            self.writer.block(ino, &block.id, &block.key).await?;
-        }
-
-        Ok(())
-    }
-}
-
-#[async_trait::async_trait]
-impl<S> workers::Work for Uploader<S>
-where
-    S: Store,
-{
-    type Input = (Ino, PathBuf);
-    type Output = ();
-
-    async fn run(&mut self, (ino, path): Self::Input) -> Self::Output {
-        if let Err(err) = self.upload(ino, &path).await {
-            log::error!("failed to upload file ({:?}): {}", path, err);
-        }
-    }
-}
-
-#[cfg(test)]
-mod test {
-    use super::*;
-    use crate::{
-        fungi::meta,
-        store::{dir::DirStore, Router},
-    };
-    use std::path::PathBuf;
-    use tokio::{fs, io::AsyncReadExt};
-
-    #[tokio::test]
-    async fn pack_unpack() {
-        const ROOT: &str = "/tmp/pack-unpack-test";
-        let _ = fs::remove_dir_all(ROOT).await;
-
-        let root: PathBuf = ROOT.into();
-        let source = root.join("source");
-        fs::create_dir_all(&source).await.unwrap();
-
-        for size in [0, 100 * 1024, 1024 * 1024, 10 * 1024 * 1024] {
-            let mut urandom = fs::OpenOptions::default()
-                .read(true)
-                .open("/dev/urandom")
-                .await
-                .unwrap()
-                .take(size);
-
-            let name = format!("file-{}.rnd", size);
-            let p = source.join(&name);
-            let mut file = fs::OpenOptions::default()
-                .create(true)
-                .write(true)
-                .open(p)
-                .await
-                .unwrap();
-
-            tokio::io::copy(&mut urandom, &mut file).await.unwrap();
-        }
-
-        println!("file generation complete");
-        let writer = meta::Writer::new(root.join("meta.fl")).await.unwrap();
-
-        // while we at it we can already create 2 stores and create a router store on top
-        // of that.
-        let store0 = DirStore::new(root.join("store0")).await.unwrap();
-        let store1 = DirStore::new(root.join("store1")).await.unwrap();
-        let mut store = Router::new();
-
-        store.add(0x00, 0x7f, Box::new(store0));
-        store.add(0x80, 0xff, Box::new(store1));
-
-        pack(writer, store, &source).await.unwrap();
-
-        println!("packing complete");
-        // recreate the stores for reading.
-        let store0 = DirStore::new(root.join("store0")).await.unwrap();
-        let store1 = DirStore::new(root.join("store1")).await.unwrap();
-        let mut store = Router::new();
-
-        store.add(0x00, 0x7f, Box::new(store0));
-        store.add(0x80, 0xff, Box::new(store1));
-
-        let cache = Cache::new(root.join("cache"), store);
-
-        let reader = meta::Reader::new(root.join("meta.fl")).await.unwrap();
-        // validate reader store routing
-        let routers = reader.routes().await.unwrap();
-        assert_eq!(2, routers.len());
-        assert_eq!(routers[0].url, "dir:///tmp/pack-unpack-test/store0");
-        assert_eq!(routers[1].url, "dir:///tmp/pack-unpack-test/store1");
-
-        assert_eq!((routers[0].start, routers[0].end), (0x00, 0x7f));
-        assert_eq!((routers[1].start, routers[1].end), (0x80, 0xff));
-
-        unpack(&reader, &cache, root.join("destination"), false)
-            .await
-            .unwrap();
-
-        println!("unpacking complete");
-        // compare that source directory is exactly the same as target directory
-        let status = std::process::Command::new("diff")
-            .arg(root.join("source"))
-            .arg(root.join("destination"))
-            .status()
-            .unwrap();
-
-=======
 mod pack;
 pub use pack::pack;
 mod unpack;
@@ -536,7 +99,6 @@
             .status()
             .unwrap();
 
->>>>>>> 87965b40
         assert!(status.success());
     }
 }