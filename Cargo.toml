--- conflicted
+++ resolved
@@ -46,21 +46,12 @@
 hex = "0.4"
 lazy_static = "1.4"
 rand = "0.8"
-<<<<<<< HEAD
-rusoto_s3 = "0.48.0"
-rusoto_core = "0.48.0"
-
-=======
->>>>>>> 87965b40
 # next are only needed for the binarys
 simple_logger = {version = "1.0.1", optional = true}
 daemonize = { version = "0.5", optional = true }
 tempfile = { version = "3.3.0", optional = true }
 workers = { git="https://github.com/threefoldtech/tokio-worker-pool.git" }
-<<<<<<< HEAD
 rust-s3 = "0.33"
-=======
->>>>>>> 87965b40
 
 [dependencies.polyfuse]
 branch = "master"
