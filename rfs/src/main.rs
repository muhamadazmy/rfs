#[macro_use]
extern crate log;
use nix::sys::signal::{self, Signal};
use nix::unistd::Pid;
use std::error::Error;
use std::io::Read;

use anyhow::{Context, Result};
use clap::{ArgAction, Args, Parser, Subcommand};

use rfs::fungi;
use rfs::store::{self, Router, Stores};
use rfs::{cache, config};

mod fs;
/// mount flists
#[derive(Parser, Debug)]
#[clap(name ="rfs", author, version = env!("GIT_VERSION"), about, long_about = None)]
struct Options {
    /// enable debugging logs
    #[clap(long, action=ArgAction::Count)]
    debug: u8,

    #[command(subcommand)]
    command: Commands,
}

#[derive(Subcommand, Debug)]
enum Commands {
    /// mount an FL
    Mount(MountOptions),
    /// create an FL and upload blocks to provided storage
    Pack(PackOptions),
    /// unpack (downloads) content of an FL the provided location
    Unpack(UnpackOptions),
<<<<<<< HEAD
    /// clone copies the data from the stores of an FL to another stores
    Clone(CloneOptions),
=======
    /// list or modify FL metadata and stores
    Config(ConfigOptions),
>>>>>>> 725f1eda
}

#[derive(Args, Debug)]
struct MountOptions {
    /// path to metadata file (flist)
    #[clap(short, long)]
    meta: String,

    /// directory used as cache for downloaded file chuncks
    #[clap(short, long, default_value_t = String::from("/tmp/cache"))]
    cache: String,

    /// run in the background.
    #[clap(short, long)]
    daemon: bool,

    /// log file only used with daemon mode
    #[clap(short, long)]
    log: Option<String>,

    /// target mountpoint
    target: String,
}

#[derive(Args, Debug)]
struct PackOptions {
    /// path to metadata file (flist)
    #[clap(short, long)]
    meta: String,

    /// store url in the format [xx-xx=]<url>. the range xx-xx is optional and used for
    /// sharding. the URL is per store type, please check docs for more information
    #[clap(short, long, action=ArgAction::Append)]
    store: Vec<String>,

    /// no_strip_password disable automatic password stripping from store url, otherwise password will be stored in the fl.
    #[clap(long, default_value_t = false)]
    no_strip_password: bool,

    /// target directory to upload
    target: String,
}

#[derive(Args, Debug)]
struct UnpackOptions {
    /// path to metadata file (flist)
    #[clap(short, long)]
    meta: String,

    /// directory used as cache for downloaded file chuncks
    #[clap(short, long, default_value_t = String::from("/tmp/cache"))]
    cache: String,

    /// preserve files ownership from the FL, otherwise use the current user ownership
    /// setting this flag to true normally requires sudo
    #[clap(short, long, default_value_t = false)]
    preserve_ownership: bool,

    /// target directory for unpacking
    target: String,
}

#[derive(Args, Debug)]
<<<<<<< HEAD
struct CloneOptions {
=======
struct ConfigOptions {
>>>>>>> 725f1eda
    /// path to metadata file (flist)
    #[clap(short, long)]
    meta: String,

<<<<<<< HEAD
=======
    #[command(subcommand)]
    command: ConfigCommands,
}

#[derive(Subcommand, Debug)]
enum ConfigCommands {
    #[command(subcommand)]
    Tag(TagOperation),
    #[command(subcommand)]
    Store(StoreOperation),
}

#[derive(Subcommand, Debug)]
enum TagOperation {
    List,
    Add(TagAddOptions),
    Delete(TagDeleteOptions),
}

#[derive(Args, Debug)]
struct TagAddOptions {
    /// pair of key-values separated with '='
    #[clap(short, long, value_parser = parse_key_val::<String, String>, number_of_values = 1)]
    tag: Vec<(String, String)>,
}

#[derive(Args, Debug)]
struct TagDeleteOptions {
    /// key to remove
    #[clap(short, long, action=ArgAction::Append)]
    key: Vec<String>,
    /// remove all tags
    #[clap(short, long, default_value_t = false)]
    all: bool,
}

#[derive(Subcommand, Debug)]
enum StoreOperation {
    List,
    Add(StoreAddOptions),
    Delete(StoreDeleteOptions),
}

#[derive(Args, Debug)]
struct StoreAddOptions {
>>>>>>> 725f1eda
    /// store url in the format [xx-xx=]<url>. the range xx-xx is optional and used for
    /// sharding. the URL is per store type, please check docs for more information
    #[clap(short, long, action=ArgAction::Append)]
    store: Vec<String>,
<<<<<<< HEAD

    /// directory used as cache for downloaded file chunks
    #[clap(short, long, default_value_t = String::from("/tmp/cache"))]
    cache: String,
=======
}

#[derive(Args, Debug)]
struct StoreDeleteOptions {
    /// store to remove
    #[clap(short, long, action=ArgAction::Append)]
    store: Vec<String>,
    /// remove all stores
    #[clap(short, long, default_value_t = false)]
    all: bool,
}

/// Parse a single key-value pair
fn parse_key_val<T, U>(s: &str) -> Result<(T, U), Box<dyn Error + Send + Sync + 'static>>
where
    T: std::str::FromStr,
    T::Err: Error + Send + Sync + 'static,
    U: std::str::FromStr,
    U::Err: Error + Send + Sync + 'static,
{
    let pos = s
        .find('=')
        .ok_or_else(|| format!("invalid KEY=value: no `=` found in `{s}`"))?;
    Ok((s[..pos].parse()?, s[pos + 1..].parse()?))
>>>>>>> 725f1eda
}

fn main() -> Result<()> {
    let opts = Options::parse();

    simple_logger::SimpleLogger::new()
        .with_utc_timestamps()
        .with_level({
            match opts.debug {
                0 => log::LevelFilter::Info,
                1 => log::LevelFilter::Debug,
                _ => log::LevelFilter::Trace,
            }
        })
        .with_module_level("sqlx", log::Level::Error.to_level_filter())
        .init()?;

    log::debug!("options: {:#?}", opts);

    match opts.command {
        Commands::Mount(opts) => mount(opts),
        Commands::Pack(opts) => pack(opts),
        Commands::Unpack(opts) => unpack(opts),
<<<<<<< HEAD
        Commands::Clone(opts) => clone(opts),
=======
        Commands::Config(opts) => config(opts),
>>>>>>> 725f1eda
    }
}

fn pack(opts: PackOptions) -> Result<()> {
    let rt = tokio::runtime::Runtime::new()?;

    rt.block_on(async move {
        let store = store::parse_router(opts.store.as_slice()).await?;
        let meta = fungi::Writer::new(opts.meta, true).await?;
        rfs::pack(meta, store, opts.target, !opts.no_strip_password).await?;

        Ok(())
    })
}

fn unpack(opts: UnpackOptions) -> Result<()> {
    let rt = tokio::runtime::Runtime::new()?;

    rt.block_on(async move {
        let meta = fungi::Reader::new(opts.meta)
            .await
            .context("failed to initialize metadata database")?;

        let router = get_router(&meta).await?;

        let cache = cache::Cache::new(opts.cache, router);
        rfs::unpack(&meta, &cache, opts.target, opts.preserve_ownership).await?;
        Ok(())
    })
}

fn mount(opts: MountOptions) -> Result<()> {
    if is_mountpoint(&opts.target)? {
        eprintln!("target {} is already a mount point", opts.target);
        std::process::exit(1);
    }

    if opts.daemon {
        let pid_file = tempfile::NamedTempFile::new()?;
        let target = opts.target.clone();
        let mut daemon = daemonize::Daemonize::new()
            .working_directory(std::env::current_dir()?)
            .pid_file(pid_file.path());
        if let Some(ref log) = opts.log {
            let out = std::fs::File::create(log)?;
            let err = out.try_clone()?;
            daemon = daemon.stdout(out).stderr(err);
        }

        match daemon.execute() {
            daemonize::Outcome::Parent(result) => {
                result.context("daemonize")?;
                wait_child(target, pid_file);
                return Ok(());
            }
            _ => {}
        }
    }

    let rt = tokio::runtime::Runtime::new()?;

    rt.block_on(fuse(opts))
}

fn is_mountpoint<S: AsRef<str>>(target: S) -> Result<bool> {
    use std::process::Command;

    let output = Command::new("mountpoint")
        .arg("-q")
        .arg(target.as_ref())
        .output()
        .context("failed to check mountpoint")?;

    Ok(output.status.success())
}

fn wait_child(target: String, mut pid_file: tempfile::NamedTempFile) {
    for _ in 0..5 {
        if is_mountpoint(&target).unwrap() {
            return;
        }
        std::thread::sleep(std::time::Duration::from_secs(1));
    }
    let mut buf = String::new();
    if let Err(e) = pid_file.read_to_string(&mut buf) {
        error!("failed to read pid_file: {:#}", e);
    }
    let pid = buf.parse::<i32>();
    match pid {
        Err(e) => error!("failed to parse pid_file contents {}: {:#}", buf, e),
        Ok(v) => {
            let _ = signal::kill(Pid::from_raw(v), Signal::SIGTERM);
        } // probably the child exited on its own
    }
    // cleanup is not performed if the process is terminated with exit(2)
    drop(pid_file);
    eprintln!("failed to mount in under 5 seconds, please check logs for more information");
    std::process::exit(1);
}

async fn fuse(opts: MountOptions) -> Result<()> {
    let meta = fungi::Reader::new(opts.meta)
        .await
        .context("failed to initialize metadata database")?;

    let router = get_router(&meta).await?;

    let cache = cache::Cache::new(opts.cache, router);
    let filesystem = fs::Filesystem::new(meta, cache);

    filesystem.mount(opts.target).await
}

async fn get_router(meta: &fungi::Reader) -> Result<Router<Stores>> {
    let mut router = store::Router::new();

    for route in meta.routes().await.context("failed to get store routes")? {
        let store = store::make(&route.url)
            .await
            .with_context(|| format!("failed to initialize store '{}'", route.url))?;
        router.add(route.start, route.end, store);
    }

    Ok(router)
}

<<<<<<< HEAD
fn clone(opts: CloneOptions) -> Result<()> {
    let rt = tokio::runtime::Runtime::new()?;

    rt.block_on(async move {
        let store = store::parse_router(opts.store.as_slice()).await?;
        let meta = fungi::Reader::new(opts.meta)
            .await
            .context("failed to initialize metadata database")?;

        let router = get_router(&meta).await?;

        let cache = cache::Cache::new(opts.cache, router);
        rfs::clone(meta, store, cache).await?;
=======
fn config(opts: ConfigOptions) -> Result<()> {
    let rt = tokio::runtime::Runtime::new()?;

    rt.block_on(async move {
        let writer = fungi::Writer::new(opts.meta.clone(), false)
            .await
            .context("failed to initialize metadata database")?;

        let reader = fungi::Reader::new(opts.meta)
            .await
            .context("failed to initialize metadata database")?;

        match opts.command {
            ConfigCommands::Tag(opts) => match opts {
                TagOperation::List => config::tag_list(reader).await?,
                TagOperation::Add(opts) => config::tag_add(writer, opts.tag).await?,
                TagOperation::Delete(opts) => {
                    config::tag_delete(writer, opts.key, opts.all).await?
                }
            },
            ConfigCommands::Store(opts) => match opts {
                StoreOperation::List => config::store_list(reader).await?,
                StoreOperation::Add(opts) => config::store_add(writer, opts.store).await?,
                StoreOperation::Delete(opts) => {
                    config::store_delete(writer, opts.store, opts.all).await?
                }
            },
        }
>>>>>>> 725f1eda

        Ok(())
    })
}<|MERGE_RESOLUTION|>--- conflicted
+++ resolved
@@ -33,13 +33,10 @@
     Pack(PackOptions),
     /// unpack (downloads) content of an FL the provided location
     Unpack(UnpackOptions),
-<<<<<<< HEAD
     /// clone copies the data from the stores of an FL to another stores
     Clone(CloneOptions),
-=======
     /// list or modify FL metadata and stores
     Config(ConfigOptions),
->>>>>>> 725f1eda
 }
 
 #[derive(Args, Debug)]
@@ -103,17 +100,27 @@
 }
 
 #[derive(Args, Debug)]
-<<<<<<< HEAD
 struct CloneOptions {
-=======
+    /// path to metadata file (flist)
+    #[clap(short, long)]
+    meta: String,
+
+    /// store url in the format [xx-xx=]<url>. the range xx-xx is optional and used for
+    /// sharding. the URL is per store type, please check docs for more information
+    #[clap(short, long, action=ArgAction::Append)]
+    store: Vec<String>,
+
+    /// directory used as cache for downloaded file chunks
+    #[clap(short, long, default_value_t = String::from("/tmp/cache"))]
+    cache: String,
+}
+
+#[derive(Args, Debug)]
 struct ConfigOptions {
->>>>>>> 725f1eda
-    /// path to metadata file (flist)
-    #[clap(short, long)]
-    meta: String,
-
-<<<<<<< HEAD
-=======
+    /// path to metadata file (flist)
+    #[clap(short, long)]
+    meta: String,
+
     #[command(subcommand)]
     command: ConfigCommands,
 }
@@ -159,17 +166,10 @@
 
 #[derive(Args, Debug)]
 struct StoreAddOptions {
->>>>>>> 725f1eda
     /// store url in the format [xx-xx=]<url>. the range xx-xx is optional and used for
     /// sharding. the URL is per store type, please check docs for more information
     #[clap(short, long, action=ArgAction::Append)]
     store: Vec<String>,
-<<<<<<< HEAD
-
-    /// directory used as cache for downloaded file chunks
-    #[clap(short, long, default_value_t = String::from("/tmp/cache"))]
-    cache: String,
-=======
 }
 
 #[derive(Args, Debug)]
@@ -194,7 +194,6 @@
         .find('=')
         .ok_or_else(|| format!("invalid KEY=value: no `=` found in `{s}`"))?;
     Ok((s[..pos].parse()?, s[pos + 1..].parse()?))
->>>>>>> 725f1eda
 }
 
 fn main() -> Result<()> {
@@ -218,11 +217,8 @@
         Commands::Mount(opts) => mount(opts),
         Commands::Pack(opts) => pack(opts),
         Commands::Unpack(opts) => unpack(opts),
-<<<<<<< HEAD
         Commands::Clone(opts) => clone(opts),
-=======
         Commands::Config(opts) => config(opts),
->>>>>>> 725f1eda
     }
 }
 
@@ -349,7 +345,6 @@
     Ok(router)
 }
 
-<<<<<<< HEAD
 fn clone(opts: CloneOptions) -> Result<()> {
     let rt = tokio::runtime::Runtime::new()?;
 
@@ -363,7 +358,10 @@
 
         let cache = cache::Cache::new(opts.cache, router);
         rfs::clone(meta, store, cache).await?;
-=======
+
+        Ok(())
+    })
+}
 fn config(opts: ConfigOptions) -> Result<()> {
     let rt = tokio::runtime::Runtime::new()?;
 
@@ -392,7 +390,6 @@
                 }
             },
         }
->>>>>>> 725f1eda
 
         Ok(())
     })
